﻿<?xml version="1.0" encoding="utf-8"?>
<Project ToolsVersion="4.0" DefaultTargets="Build" xmlns="http://schemas.microsoft.com/developer/msbuild/2003">
  <PropertyGroup>
    <Configuration Condition=" '$(Configuration)' == '' ">Debug</Configuration>
    <Platform Condition=" '$(Platform)' == '' ">AnyCPU</Platform>
    <ProductVersion>8.0.30703</ProductVersion>
    <SchemaVersion>2.0</SchemaVersion>
    <ProjectGuid>{82C4441B-E11E-4601-B6B7-C5AD71B2AB70}</ProjectGuid>
    <OutputType>Library</OutputType>
    <AppDesignerFolder>Properties</AppDesignerFolder>
    <RootNamespace>Unicorn</RootNamespace>
    <AssemblyName>Unicorn</AssemblyName>
    <TargetFrameworkVersion>v4.5</TargetFrameworkVersion>
    <FileAlignment>512</FileAlignment>
<<<<<<< HEAD
    <TargetFrameworkProfile />
=======
>>>>>>> 13c54c65
    <SolutionDir Condition="$(SolutionDir) == '' Or $(SolutionDir) == '*Undefined*'">..\..\</SolutionDir>
    <RestorePackages>true</RestorePackages>
  </PropertyGroup>
  <PropertyGroup Condition=" '$(Configuration)|$(Platform)' == 'Debug|AnyCPU' ">
    <DebugSymbols>true</DebugSymbols>
    <DebugType>full</DebugType>
    <Optimize>false</Optimize>
    <OutputPath>bin\Debug\</OutputPath>
    <DefineConstants>DEBUG;TRACE</DefineConstants>
    <ErrorReport>prompt</ErrorReport>
    <WarningLevel>4</WarningLevel>
    <Prefer32Bit>false</Prefer32Bit>
  </PropertyGroup>
  <PropertyGroup Condition=" '$(Configuration)|$(Platform)' == 'Release|AnyCPU' ">
    <DebugType>pdbonly</DebugType>
    <Optimize>true</Optimize>
    <OutputPath>bin\Release\</OutputPath>
    <DefineConstants>TRACE</DefineConstants>
    <ErrorReport>prompt</ErrorReport>
    <WarningLevel>4</WarningLevel>
    <Prefer32Bit>false</Prefer32Bit>
  </PropertyGroup>
  <ItemGroup>
<<<<<<< HEAD
    <Reference Include="Kamsar.WebConsole, Version=1.2.0.0, Culture=neutral, processorArchitecture=MSIL">
      <SpecificVersion>False</SpecificVersion>
      <HintPath>..\..\Packages\Kamsar.WebConsole.1.2.0.0\lib\net40\Kamsar.WebConsole.dll</HintPath>
=======
    <Reference Include="Kamsar.WebConsole, Version=1.2.2.0, Culture=neutral, processorArchitecture=MSIL">
      <SpecificVersion>False</SpecificVersion>
      <HintPath>..\..\packages\Kamsar.WebConsole.1.2.2.0\lib\net40\Kamsar.WebConsole.dll</HintPath>
>>>>>>> 13c54c65
    </Reference>
    <Reference Include="Sitecore.Kernel">
      <HintPath>..\Sitecore\Sitecore.Kernel.dll</HintPath>
    </Reference>
    <Reference Include="System" />
    <Reference Include="System.Configuration" />
    <Reference Include="System.Core" />
    <Reference Include="System.Data" />
    <Reference Include="System.Web" />
    <Reference Include="System.Xml" />
  </ItemGroup>
  <ItemGroup>
    <Compile Include="AdvancedLoadOptions.cs" />
    <Compile Include="FilteredItemHandler.cs" />
    <Compile Include="PresetExtensions.cs" />
    <Compile Include="Properties\AssemblyInfo.cs" />
    <Compile Include="SerializationConflictProcessor.cs" />
    <Compile Include="SerializationLoader.cs" />
    <Compile Include="SerializationUtility.cs" />
    <Compile Include="SitecoreLogProgressStatus.cs" />
  </ItemGroup>
  <ItemGroup>
    <None Include="packages.config" />
  </ItemGroup>
  <Import Project="$(MSBuildToolsPath)\Microsoft.CSharp.targets" />
  <Import Project="..\..\Build\KernelResolver.targets" />
  <Import Project="$(SolutionDir)\.nuget\NuGet.targets" Condition="Exists('$(SolutionDir)\.nuget\NuGet.targets')" />
  <!-- To modify your build process, add your task inside one of the targets below and uncomment it. 
	   Other similar extension points exist, see Microsoft.Common.targets.
  <Target Name="BeforeBuild">
  </Target>
  <Target Name="AfterBuild">
  </Target>
  -->
</Project><|MERGE_RESOLUTION|>--- conflicted
+++ resolved
@@ -12,10 +12,7 @@
     <AssemblyName>Unicorn</AssemblyName>
     <TargetFrameworkVersion>v4.5</TargetFrameworkVersion>
     <FileAlignment>512</FileAlignment>
-<<<<<<< HEAD
     <TargetFrameworkProfile />
-=======
->>>>>>> 13c54c65
     <SolutionDir Condition="$(SolutionDir) == '' Or $(SolutionDir) == '*Undefined*'">..\..\</SolutionDir>
     <RestorePackages>true</RestorePackages>
   </PropertyGroup>
@@ -39,15 +36,9 @@
     <Prefer32Bit>false</Prefer32Bit>
   </PropertyGroup>
   <ItemGroup>
-<<<<<<< HEAD
-    <Reference Include="Kamsar.WebConsole, Version=1.2.0.0, Culture=neutral, processorArchitecture=MSIL">
-      <SpecificVersion>False</SpecificVersion>
-      <HintPath>..\..\Packages\Kamsar.WebConsole.1.2.0.0\lib\net40\Kamsar.WebConsole.dll</HintPath>
-=======
     <Reference Include="Kamsar.WebConsole, Version=1.2.2.0, Culture=neutral, processorArchitecture=MSIL">
       <SpecificVersion>False</SpecificVersion>
       <HintPath>..\..\packages\Kamsar.WebConsole.1.2.2.0\lib\net40\Kamsar.WebConsole.dll</HintPath>
->>>>>>> 13c54c65
     </Reference>
     <Reference Include="Sitecore.Kernel">
       <HintPath>..\Sitecore\Sitecore.Kernel.dll</HintPath>
